--- conflicted
+++ resolved
@@ -13,14 +13,11 @@
 downloads/
 eggs/
 .eggs/
-<<<<<<< HEAD
 lib/
 lib64/
-=======
 pip-wheel-metadata/
 build/lib/
 build/lib64/
->>>>>>> f06bf684
 parts/
 sdist/
 var/
@@ -85,11 +82,8 @@
 
 # Environments
 .env
-<<<<<<< HEAD
-=======
 .env.*
 .envrc
->>>>>>> f06bf684
 .venv
 env/
 venv/
@@ -118,13 +112,10 @@
 # pytype static type analyzer
 .pytype/
 
-<<<<<<< HEAD
-=======
 # Ruff / Pyright
 .ruff_cache/
 .pyrightcache/
 
->>>>>>> f06bf684
 # Cython debug symbols
 cython_debug/
 
@@ -164,12 +155,9 @@
 .temp/
 
 # API keys and secrets
-<<<<<<< HEAD
 .env.local
 .env.production
 .env.staging
-=======
->>>>>>> f06bf684
 *.pem
 *.key
 *.crt
@@ -183,11 +171,8 @@
 # Testing
 tests.log
 test_results/
-<<<<<<< HEAD
 .coverage
 htmlcov/
-=======
->>>>>>> f06bf684
 
 # Documentation build
 docs/_build/
@@ -205,10 +190,7 @@
 # Backup files
 *.bak
 *.backup
-<<<<<<< HEAD
 *~
-=======
->>>>>>> f06bf684
 
 # Node.js (if any frontend components)
 node_modules/
@@ -217,19 +199,12 @@
 yarn-error.log*
 .npm
 .yarn-integrity
-<<<<<<< HEAD
-=======
 .pnpm-store/
 .turbo/
 .parcel-cache/
->>>>>>> f06bf684
 
 # Local development
 local/
 dev/
-<<<<<<< HEAD
 development/
-=======
-development/
-.serena/
->>>>>>> f06bf684
+.serena/